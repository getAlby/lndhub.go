--- conflicted
+++ resolved
@@ -1,14 +1,11 @@
 package service
 
-<<<<<<< HEAD
 const (
 	LND_TYPE = "lnd"
 	CLN_TYPE = "cln"
-=======
 import (
 	"fmt"
 	"strings"
->>>>>>> 5ce55e8f
 )
 
 type Config struct {
@@ -19,14 +16,11 @@
 	JWTRefreshTokenExpiry int    `envconfig:"JWT_REFRESH_EXPIRY" default:"604800"` // in seconds, default 7 days
 	JWTAccessTokenExpiry  int    `envconfig:"JWT_ACCESS_EXPIRY" default:"172800"`  // in seconds, default 2 days
 	LNDAddress            string `envconfig:"LND_ADDRESS" required:"true"`
-<<<<<<< HEAD
 	LNDMacaroonHex        string `envconfig:"LND_MACAROON_HEX" required:"true"`
 	LightningType         string `envconfig:"LIGHTNING_TYPE" default:"lnd"` // lnd, cln (or something else later)
-=======
 	LNDMacaroonFile       string `envconfig:"LND_MACAROON_FILE"`
 	LNDCertFile           string `envconfig:"LND_CERT_FILE"`
 	LNDMacaroonHex        string `envconfig:"LND_MACAROON_HEX"`
->>>>>>> 5ce55e8f
 	LNDCertHex            string `envconfig:"LND_CERT_HEX"`
 	CustomName            string `envconfig:"CUSTOM_NAME"`
 	Host                  string `envconfig:"HOST" default:"localhost:3000"`
