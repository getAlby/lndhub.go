--- conflicted
+++ resolved
@@ -203,19 +203,16 @@
 	if err := e.Shutdown(ctx); err != nil {
 		e.Logger.Fatal(err)
 	}
-<<<<<<< HEAD
 	//close all channels
 	for _, sub := range svc.InvoiceSubscribers {
 		close(sub)
 	}
-=======
 	if echoPrometheus != nil {
 		if err := echoPrometheus.Shutdown(ctx); err != nil {
 			e.Logger.Fatal(err)
 		}
 	}
 
->>>>>>> 87f290f3
 }
 
 func createRateLimitMiddleware(seconds int, burst int) echo.MiddlewareFunc {
