package models

import (
	"context"
	"time"
	"github.com/uptrace/bun"
)
type User struct {
	ID          int64          `bun:",pk,autoincrement"`
	Pubkey      string         `bun:",unique,notnull"`
	Password    string         `bun:",unique"`
	Accounts    []*Account `bun:"rel:has-many,join:id=user_id"`
	Invoices    []*Invoice `bun:"rel:has-many,join:id=user_id"`
	Deactivated bool
<<<<<<< HEAD
	CreatedAt   time.Time      `bun:",nullzero,notnull,default:current_timestamp"`
	UpdatedAt   bun.NullTime
=======
	Deleted     bool
>>>>>>> 3059252d
}

func (u *User) BeforeAppendModel(ctx context.Context, query bun.Query) error {
	switch query.(type) {
	case *bun.UpdateQuery:
		u.UpdatedAt = bun.NullTime{Time: time.Now()}
	}
	return nil
}

var _ bun.BeforeAppendModelHook = (*User)(nil)<|MERGE_RESOLUTION|>--- conflicted
+++ resolved
@@ -12,12 +12,9 @@
 	Accounts    []*Account `bun:"rel:has-many,join:id=user_id"`
 	Invoices    []*Invoice `bun:"rel:has-many,join:id=user_id"`
 	Deactivated bool
-<<<<<<< HEAD
+	Deleted     bool
 	CreatedAt   time.Time      `bun:",nullzero,notnull,default:current_timestamp"`
 	UpdatedAt   bun.NullTime
-=======
-	Deleted     bool
->>>>>>> 3059252d
 }
 
 func (u *User) BeforeAppendModel(ctx context.Context, query bun.Query) error {
