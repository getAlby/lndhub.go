--- conflicted
+++ resolved
@@ -14,15 +14,7 @@
 
 func (svc *LndhubService) StartWebhookSubscription(ctx context.Context, url string) {
 	svc.Logger.Infof("Starting webhook subscription with webhook url %s", svc.Config.WebhookUrl)
-<<<<<<< HEAD
-	incomingInvoices, _, err := svc.InvoicePubSub.Subscribe(common.InvoiceTypeIncoming)
-	if err != nil {
-		svc.Logger.Error(err.Error())
-	}
-	outgoingInvoices, _, err := svc.InvoicePubSub.Subscribe(common.InvoiceTypeOutgoing)
-=======
 	incomingInvoices, outgoingInvoices, err := svc.subscribeIncomingOutgoingInvoices()
->>>>>>> 2d5c2803
 	if err != nil {
 		svc.Logger.Error(err)
 	}
@@ -90,13 +82,11 @@
 }
 
 func (svc *LndhubService) subscribeIncomingOutgoingInvoices() (incoming, outgoing chan models.Invoice, err error) {
-	incomingInvoices := make(chan models.Invoice)
-	outgoingInvoices := make(chan models.Invoice)
-	_, err = svc.InvoicePubSub.Subscribe(common.InvoiceTypeIncoming, incomingInvoices)
+	incomingInvoices, _, err := svc.InvoicePubSub.Subscribe(common.InvoiceTypeIncoming)
 	if err != nil {
 		return nil, nil, err
 	}
-	_, err = svc.InvoicePubSub.Subscribe(common.InvoiceTypeOutgoing, outgoingInvoices)
+	outgoingInvoices, _, err := svc.InvoicePubSub.Subscribe(common.InvoiceTypeOutgoing)
 	if err != nil {
 		return nil, nil, err
 	}
