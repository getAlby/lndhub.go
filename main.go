--- conflicted
+++ resolved
@@ -1,12 +1,9 @@
 package main
 
 import (
-<<<<<<< HEAD
 	"context"
 	"net/http"
-=======
 	"github.com/labstack/echo/v4/middleware"
->>>>>>> 2de58e82
 	"os"
 	"os/signal"
 	"time"
