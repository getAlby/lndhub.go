--- conflicted
+++ resolved
@@ -2,10 +2,6 @@
 
 import (
 	"context"
-<<<<<<< HEAD
-	"github.com/labstack/echo/v4/middleware"
-=======
->>>>>>> f492af63
 	"net/http"
 	"os"
 	"os/signal"
