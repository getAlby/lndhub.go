--- conflicted
+++ resolved
@@ -17,11 +17,7 @@
 	return ps
 }
 
-<<<<<<< HEAD
-func (ps *Pubsub) Subscribe(topic string, ch chan models.Invoice) (subId string) {
-=======
-func (ps *Pubsub) Subscribe(topic int64, ch chan models.Invoice) (subId string, err error) {
->>>>>>> e153cf73
+func (ps *Pubsub) Subscribe(topic string, ch chan models.Invoice) (subId string, err error) {
 	ps.mu.Lock()
 	defer ps.mu.Unlock()
 	if ps.subs[topic] == nil {
