--- conflicted
+++ resolved
@@ -7,27 +7,14 @@
 	"errors"
 	"fmt"
 	"math/rand"
-<<<<<<< HEAD
-	"strconv"
-	"strings"
 	"time"
 
 	"github.com/btcsuite/btcd/btcec"
-	"github.com/btcsuite/btcd/chaincfg"
-=======
-	"time"
-
 	"github.com/getAlby/lndhub.go/common"
->>>>>>> 20610aef
 	"github.com/getAlby/lndhub.go/db/models"
 	"github.com/getAlby/lndhub.go/lnd"
 	"github.com/labstack/gommon/random"
 	"github.com/lightningnetwork/lnd/lnrpc"
-<<<<<<< HEAD
-	"github.com/lightningnetwork/lnd/lnwire"
-	"github.com/lightningnetwork/lnd/zpay32"
-=======
->>>>>>> 20610aef
 	"github.com/uptrace/bun"
 	"github.com/uptrace/bun/schema"
 )
@@ -308,38 +295,8 @@
 	return &invoice, nil
 }
 
-<<<<<<< HEAD
-func (svc *LndhubService) TransformBolt12(bolt12 *lnd.Bolt12) (result *zpay32.Invoice, err error) {
-	//shoehorn msat into lnwire data type
-	msatAmt, err := strconv.Atoi(strings.Trim(bolt12.AmountMsat, "msat"))
-	if err != nil {
-		return nil, err
-	}
-	msat := lnwire.MilliSatoshi(msatAmt)
-	pubkey, err := constructPubkey(bolt12)
-	if err != nil {
-		return nil, err
-	}
-	payerNote := bolt12.PayerNote
-	result = &zpay32.Invoice{
-		MilliSat:    &msat,
-		Timestamp:   time.Unix(bolt12.Timestamp, 0),
-		PaymentHash: &[32]byte{},
-		Destination: pubkey,
-		Description: &payerNote,
-	}
-	paymentHash := [32]byte{}
-	copy(paymentHash[:], bolt12.PaymentHash)
-	result.PaymentHash = &paymentHash
-	return result, nil
-}
-
-func (svc *LndhubService) DecodePaymentRequest(bolt11 string) (*zpay32.Invoice, error) {
-	return zpay32.Decode(bolt11, ChainFromCurrency(bolt11[2:]))
-=======
 func (svc *LndhubService) DecodePaymentRequest(ctx context.Context, bolt11 string) (*lnrpc.PayReq, error) {
 	return svc.LndClient.DecodeBolt11(ctx, bolt11)
->>>>>>> 20610aef
 }
 
 const hexBytes = random.Hex
