--- conflicted
+++ resolved
@@ -172,24 +172,14 @@
 			HttpStatusCode: 400,
 		}
 	}
-<<<<<<< HEAD
-	ok, err := controller.svc.BalanceCheck(ctx, lnPayReq, userID)
-=======
 	resp, err := controller.svc.CheckPaymentAllowed(c.Request().Context(), lnPayReq, userID)
->>>>>>> feaabb98
 	if err != nil {
 		controller.svc.Logger.Error(err)
 		return nil, &responses.GeneralServerError
 	}
-<<<<<<< HEAD
-	if !ok {
-		controller.svc.Logger.Errorf("User does not have enough balance user_id:%v amount:%v", userID, lnPayReq.PayReq.NumSatoshis)
-		return nil, &responses.NotEnoughBalanceError
-=======
 	if resp != nil {
 		c.Logger().Errorf("User does not have enough balance user_id:%v amount:%v", userID, lnPayReq.PayReq.NumSatoshis)
 		return nil, resp
->>>>>>> feaabb98
 	}
 	invoice, err := controller.svc.AddOutgoingInvoice(ctx, userID, "", lnPayReq)
 	if err != nil {
