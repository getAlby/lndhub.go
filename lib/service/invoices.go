package service

import (
	"context"
	"crypto/sha256"
	"encoding/hex"
	"errors"
	"fmt"
	"math"
<<<<<<< HEAD
	"math/rand"
	"strconv"
=======
>>>>>>> e153cf73
	"time"

	"github.com/getAlby/lndhub.go/common"
	"github.com/getAlby/lndhub.go/db/models"
	"github.com/getAlby/lndhub.go/lnd"
	"github.com/getsentry/sentry-go"
	"github.com/labstack/gommon/random"
	"github.com/lightningnetwork/lnd/lnrpc"
	"github.com/uptrace/bun"
	"github.com/uptrace/bun/schema"
)

type Route struct {
	TotalAmt  int64 `json:"total_amt"`
	TotalFees int64 `json:"total_fees"`
}

type SendPaymentResponse struct {
	PaymentPreimage    []byte `json:"payment_preimage,omitempty"`
	PaymentPreimageStr string
	PaymentError       string `json:"payment_error,omitempty"`
	PaymentHash        []byte `json:"payment_hash,omitempty"`
	PaymentHashStr     string
	PaymentRoute       *Route
	TransactionEntry   *models.TransactionEntry
	Invoice            *models.Invoice
}

func (svc *LndhubService) FindInvoiceByPaymentHash(ctx context.Context, userId int64, rHash string) (*models.Invoice, error) {
	var invoice models.Invoice

	err := svc.DB.NewSelect().Model(&invoice).Where("invoice.user_id = ? AND invoice.r_hash = ?", userId, rHash).Limit(1).Scan(ctx)
	if err != nil {
		return &invoice, err
	}
	return &invoice, nil
}

func (svc *LndhubService) SendInternalPayment(ctx context.Context, invoice *models.Invoice) (SendPaymentResponse, error) {
	sendPaymentResponse := SendPaymentResponse{}
	// find invoice
	var incomingInvoice models.Invoice
	err := svc.DB.NewSelect().Model(&incomingInvoice).Where("type = ? AND payment_request = ? AND state = ? ", common.InvoiceTypeIncoming, invoice.PaymentRequest, common.InvoiceStateOpen).Limit(1).Scan(ctx)
	if err != nil {
		// invoice not found or already settled
		// TODO: logging
		return sendPaymentResponse, err
	}
	// Get the user's current and incoming account for the transaction entry
	recipientCreditAccount, err := svc.AccountFor(ctx, common.AccountTypeCurrent, incomingInvoice.UserID)
	if err != nil {
		return sendPaymentResponse, err
	}
	recipientDebitAccount, err := svc.AccountFor(ctx, common.AccountTypeIncoming, incomingInvoice.UserID)
	if err != nil {
		return sendPaymentResponse, err
	}
	// create recipient entry
	recipientEntry := models.TransactionEntry{
		UserID:          incomingInvoice.UserID,
		InvoiceID:       incomingInvoice.ID,
		CreditAccountID: recipientCreditAccount.ID,
		DebitAccountID:  recipientDebitAccount.ID,
		Amount:          invoice.Amount,
	}
	_, err = svc.DB.NewInsert().Model(&recipientEntry).Exec(ctx)
	if err != nil {
		return sendPaymentResponse, err
	}

	// For internal invoices we know the preimage and we use that as a response
	// This allows wallets to get the correct preimage for a payment request even though NO lightning transaction was involved
	preimage, _ := hex.DecodeString(incomingInvoice.Preimage)
	sendPaymentResponse.PaymentPreimageStr = incomingInvoice.Preimage
	sendPaymentResponse.PaymentPreimage = preimage
	sendPaymentResponse.Invoice = invoice
	paymentHash, _ := hex.DecodeString(invoice.RHash)
	sendPaymentResponse.PaymentHashStr = invoice.RHash
	sendPaymentResponse.PaymentHash = paymentHash
	sendPaymentResponse.PaymentRoute = &Route{TotalAmt: invoice.Amount, TotalFees: 0}

	incomingInvoice.Internal = true // mark incoming invoice as internal, just for documentation/debugging
	incomingInvoice.State = common.InvoiceStateSettled
	incomingInvoice.SettledAt = schema.NullTime{Time: time.Now()}
	_, err = svc.DB.NewUpdate().Model(&incomingInvoice).WherePK().Exec(ctx)
	if err != nil {
		// could not save the invoice of the recipient
		return sendPaymentResponse, err
	}
	svc.InvoicePubSub.Publish(strconv.FormatInt(incomingInvoice.UserID, 10), incomingInvoice)
	svc.InvoicePubSub.Publish(common.InvoiceTypeIncoming, incomingInvoice)

	return sendPaymentResponse, nil
}

func (svc *LndhubService) SendPaymentSync(ctx context.Context, invoice *models.Invoice) (SendPaymentResponse, error) {
	sendPaymentResponse := SendPaymentResponse{}

	sendPaymentRequest, err := createLnRpcSendRequest(invoice)
	if err != nil {
		return sendPaymentResponse, err
	}

	// Execute the payment
	sendPaymentResult, err := svc.LndClient.SendPaymentSync(ctx, sendPaymentRequest)
	if err != nil {
		return sendPaymentResponse, err
	}

	// If there was a payment error we return an error
	if sendPaymentResult.GetPaymentError() != "" || sendPaymentResult.GetPaymentPreimage() == nil {
		return sendPaymentResponse, errors.New(sendPaymentResult.GetPaymentError())
	}

	preimage := sendPaymentResult.GetPaymentPreimage()
	sendPaymentResponse.PaymentPreimage = preimage
	sendPaymentResponse.PaymentPreimageStr = hex.EncodeToString(preimage[:])
	paymentHash := sendPaymentResult.GetPaymentHash()
	sendPaymentResponse.PaymentHash = paymentHash
	sendPaymentResponse.PaymentHashStr = hex.EncodeToString(paymentHash[:])
	sendPaymentResponse.PaymentRoute = &Route{TotalAmt: sendPaymentResult.PaymentRoute.TotalAmt, TotalFees: sendPaymentResult.PaymentRoute.TotalFees}
	return sendPaymentResponse, nil
}

func createLnRpcSendRequest(invoice *models.Invoice) (*lnrpc.SendRequest, error) {
	feeLimit := calcFeeLimit(invoice)

	if !invoice.Keysend {
		return &lnrpc.SendRequest{
			PaymentRequest: invoice.PaymentRequest,
			Amt:            invoice.Amount,
			FeeLimit:       &feeLimit,
		}, nil
	}

	preImage, err := makePreimageHex()
	if err != nil {
		return nil, err
	}
	pHash := sha256.New()
	pHash.Write(preImage)
	// Prepare the LNRPC call
	//See: https://github.com/hsjoberg/blixt-wallet/blob/9fcc56a7dc25237bc14b85e6490adb9e044c009c/src/lndmobile/index.ts#L251-L270
	destBytes, err := hex.DecodeString(invoice.DestinationPubkeyHex)
	if err != nil {
		return nil, err
	}
	invoice.DestinationCustomRecords[KEYSEND_CUSTOM_RECORD] = preImage
	return &lnrpc.SendRequest{
		Dest:              destBytes,
		Amt:               invoice.Amount,
		PaymentHash:       pHash.Sum(nil),
		FeeLimit:          &feeLimit,
		DestFeatures:      []lnrpc.FeatureBit{lnrpc.FeatureBit_TLV_ONION_REQ},
		DestCustomRecords: invoice.DestinationCustomRecords,
	}, nil
}

func calcFeeLimit(invoice *models.Invoice) lnrpc.FeeLimit {
	limit := int64(10)
	if invoice.Amount > 1000 {
		limit = int64(math.Ceil(float64(invoice.Amount)*float64(0.01)) + 1)
	}

	return lnrpc.FeeLimit{
		Limit: &lnrpc.FeeLimit_Fixed{
			Fixed: limit,
		},
	}
}

func (svc *LndhubService) PayInvoice(ctx context.Context, invoice *models.Invoice) (*SendPaymentResponse, error) {
	userId := invoice.UserID

	// Get the user's current and outgoing account for the transaction entry
	debitAccount, err := svc.AccountFor(ctx, common.AccountTypeCurrent, userId)
	if err != nil {
		svc.Logger.Errorf("Could not find current account user_id:%v", invoice.UserID)
		return nil, err
	}
	creditAccount, err := svc.AccountFor(ctx, common.AccountTypeOutgoing, userId)
	if err != nil {
		svc.Logger.Errorf("Could not find outgoing account user_id:%v", invoice.UserID)
		return nil, err
	}

	entry := models.TransactionEntry{
		UserID:          userId,
		InvoiceID:       invoice.ID,
		CreditAccountID: creditAccount.ID,
		DebitAccountID:  debitAccount.ID,
		Amount:          invoice.Amount,
	}

	// The DB constraints make sure the user actually has enough balance for the transaction
	// If the user does not have enough balance this call fails
	_, err = svc.DB.NewInsert().Model(&entry).Exec(ctx)
	if err != nil {
		svc.Logger.Errorf("Could not insert transaction entry user_id:%v invoice_id:%v", invoice.UserID, invoice.ID)
		return nil, err
	}

	var paymentResponse SendPaymentResponse
	// Check the destination pubkey if it is an internal invoice and going to our node
	// Here we start using context.Background because we want to complete these calls
	// regardless of if the request's context is canceled or not.
	if svc.IdentityPubkey == invoice.DestinationPubkeyHex {
		paymentResponse, err = svc.SendInternalPayment(context.Background(), invoice)
		if err != nil {
			svc.HandleFailedPayment(context.Background(), invoice, entry, err)
			return nil, err
		}
	} else {
		paymentResponse, err = svc.SendPaymentSync(context.Background(), invoice)
		if err != nil {
			svc.HandleFailedPayment(context.Background(), invoice, entry, err)
			return nil, err
		}
	}

	paymentResponse.TransactionEntry = &entry

	// The payment was successful.
	// These changes to the invoice are persisted in the `HandleSuccessfulPayment` function
	invoice.Preimage = paymentResponse.PaymentPreimageStr
	invoice.Fee = paymentResponse.PaymentRoute.TotalFees
	err = svc.HandleSuccessfulPayment(context.Background(), invoice, entry)
	return &paymentResponse, err
}

func (svc *LndhubService) HandleFailedPayment(ctx context.Context, invoice *models.Invoice, entryToRevert models.TransactionEntry, failedPaymentError error) error {
	// add transaction entry with reverted credit/debit account id
	entry := models.TransactionEntry{
		UserID:          invoice.UserID,
		InvoiceID:       invoice.ID,
		CreditAccountID: entryToRevert.DebitAccountID,
		DebitAccountID:  entryToRevert.CreditAccountID,
		Amount:          invoice.Amount,
	}
	_, err := svc.DB.NewInsert().Model(&entry).Exec(ctx)
	if err != nil {
		sentry.CaptureException(err)
		svc.Logger.Errorf("Could not insert transaction entry user_id:%v invoice_id:%v", invoice.UserID, invoice.ID)
		return err
	}

	invoice.State = common.InvoiceStateError
	if failedPaymentError != nil {
		invoice.ErrorMessage = failedPaymentError.Error()
	}

	_, err = svc.DB.NewUpdate().Model(invoice).WherePK().Exec(ctx)
	if err != nil {
		sentry.CaptureException(err)
		svc.Logger.Errorf("Could not update failed payment invoice user_id:%v invoice_id:%v", invoice.UserID, invoice.ID)
	}
	return err
}

func (svc *LndhubService) HandleSuccessfulPayment(ctx context.Context, invoice *models.Invoice, parentEntry models.TransactionEntry) error {
	invoice.State = common.InvoiceStateSettled
	invoice.SettledAt = schema.NullTime{Time: time.Now()}

	_, err := svc.DB.NewUpdate().Model(invoice).WherePK().Exec(ctx)
	if err != nil {
		sentry.CaptureException(err)
		svc.Logger.Errorf("Could not update sucessful payment invoice user_id:%v invoice_id:%v", invoice.UserID, invoice.ID)
	}

	// Get the user's fee account for the transaction entry, current account is already there in parent entry
	feeAccount, err := svc.AccountFor(ctx, common.AccountTypeFees, invoice.UserID)
	if err != nil {
		svc.Logger.Errorf("Could not find fees account user_id:%v", invoice.UserID)
		return err
	}

	// add transaction entry for fee
	entry := models.TransactionEntry{
		UserID:          invoice.UserID,
		InvoiceID:       invoice.ID,
		CreditAccountID: feeAccount.ID,
		DebitAccountID:  parentEntry.DebitAccountID,
		Amount:          int64(invoice.Fee),
		ParentID:        parentEntry.ID,
	}
	_, err = svc.DB.NewInsert().Model(&entry).Exec(ctx)
	if err != nil {
		sentry.CaptureException(err)
		svc.Logger.Errorf("Could not insert fee transaction entry user_id:%v invoice_id:%v", invoice.UserID, invoice.ID)
		return err
	}

	userBalance, err := svc.CurrentUserBalance(ctx, entry.UserID)
	if err != nil {
		sentry.CaptureException(err)
		svc.Logger.Errorf("Could not fetch user balance user_id:%v invoice_id:%v", invoice.UserID, invoice.ID)
		return err
	}

	if userBalance < 0 {
		amountMsg := fmt.Sprintf("User balance is negative transaction_entry_id:%v user_id:%v amount:%v", entry.ID, entry.UserID, userBalance)
		svc.Logger.Info(amountMsg)
		sentry.CaptureMessage(amountMsg)
	}
	svc.InvoicePubSub.Publish(common.InvoiceTypeOutgoing, *invoice)

	return nil
}

func (svc *LndhubService) AddOutgoingInvoice(ctx context.Context, userID int64, paymentRequest string, lnPayReq *lnd.LNPayReq) (*models.Invoice, error) {
	// Initialize new DB invoice
	invoice := models.Invoice{
		Type:                 common.InvoiceTypeOutgoing,
		UserID:               userID,
		PaymentRequest:       paymentRequest,
		RHash:                lnPayReq.PayReq.PaymentHash,
		Amount:               lnPayReq.PayReq.NumSatoshis,
		State:                common.InvoiceStateInitialized,
		DestinationPubkeyHex: lnPayReq.PayReq.Destination,
		DescriptionHash:      lnPayReq.PayReq.DescriptionHash,
		Memo:                 lnPayReq.PayReq.Description,
		Keysend:              lnPayReq.Keysend,
		ExpiresAt:            bun.NullTime{Time: time.Unix(lnPayReq.PayReq.Timestamp, 0).Add(time.Duration(lnPayReq.PayReq.Expiry) * time.Second)},
	}

	// Save invoice
	_, err := svc.DB.NewInsert().Model(&invoice).Exec(ctx)
	if err != nil {
		return nil, err
	}
	return &invoice, nil
}

func (svc *LndhubService) AddIncomingInvoice(ctx context.Context, userID int64, amount int64, memo, descriptionHashStr string) (*models.Invoice, error) {
	preimage, err := makePreimageHex()
	if err != nil {
		return nil, err
	}
	expiry := time.Hour * 24 // invoice expires in 24h
	// Initialize new DB invoice
	invoice := models.Invoice{
		Type:            common.InvoiceTypeIncoming,
		UserID:          userID,
		Amount:          amount,
		Memo:            memo,
		DescriptionHash: descriptionHashStr,
		State:           common.InvoiceStateInitialized,
		ExpiresAt:       bun.NullTime{Time: time.Now().Add(expiry)},
	}

	// Save invoice - we save the invoice early to have a record in case the LN call fails
	_, err = svc.DB.NewInsert().Model(&invoice).Exec(ctx)
	if err != nil {
		return nil, err
	}

	descriptionHash, err := hex.DecodeString(descriptionHashStr)
	if err != nil {
		return nil, err
	}
	// Initialize lnrpc invoice
	lnInvoice := lnrpc.Invoice{
		Memo:            memo,
		DescriptionHash: descriptionHash,
		Value:           amount,
		RPreimage:       preimage,
		Expiry:          int64(expiry.Seconds()),
	}
	// Call LND
	lnInvoiceResult, err := svc.LndClient.AddInvoice(ctx, &lnInvoice)
	if err != nil {
		return nil, err
	}

	// Update the DB invoice with the data from the LND gRPC call
	invoice.PaymentRequest = lnInvoiceResult.PaymentRequest
	invoice.RHash = hex.EncodeToString(lnInvoiceResult.RHash)
	invoice.Preimage = hex.EncodeToString(preimage)
	invoice.AddIndex = lnInvoiceResult.AddIndex
	invoice.DestinationPubkeyHex = svc.IdentityPubkey // Our node pubkey for incoming invoices
	invoice.State = common.InvoiceStateOpen

	_, err = svc.DB.NewUpdate().Model(&invoice).WherePK().Exec(ctx)
	if err != nil {
		return nil, err
	}

	return &invoice, nil
}

func (svc *LndhubService) DecodePaymentRequest(ctx context.Context, bolt11 string) (*lnrpc.PayReq, error) {
	return svc.LndClient.DecodeBolt11(ctx, bolt11)
}

const hexBytes = random.Hex

func makePreimageHex() ([]byte, error) {
	return randBytesFromStr(32, hexBytes)
}<|MERGE_RESOLUTION|>--- conflicted
+++ resolved
@@ -7,11 +7,7 @@
 	"errors"
 	"fmt"
 	"math"
-<<<<<<< HEAD
-	"math/rand"
 	"strconv"
-=======
->>>>>>> e153cf73
 	"time"
 
 	"github.com/getAlby/lndhub.go/common"
