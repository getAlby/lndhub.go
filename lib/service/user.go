--- conflicted
+++ resolved
@@ -53,11 +53,7 @@
 	return user, err
 }
 
-<<<<<<< HEAD
-func (svc *LndhubService) UpdateUser(ctx context.Context, userId int64, pubkey *string, password *string, deactivated *bool) (user *models.User, err error) {
-=======
-func (svc *LndhubService) UpdateUser(ctx context.Context, userId int64, login *string, password *string, deactivated *bool, deleted *bool) (user *models.User, err error) {
->>>>>>> 3059252d
+func (svc *LndhubService) UpdateUser(ctx context.Context, userId int64, pubkey *string, password *string, deactivated *bool, deleted *bool) (user *models.User, err error) {
 	user, err = svc.FindUser(ctx, userId)
 	if err != nil {
 		return nil, err
