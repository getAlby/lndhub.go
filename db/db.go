package db

import (
	"database/sql"
	"fmt"
	"strings"
	"time"

	"github.com/getAlby/lndhub.go/lib/service"
	"github.com/uptrace/bun"
	"github.com/uptrace/bun/dialect/pgdialect"
	"github.com/uptrace/bun/driver/pgdriver"
	"github.com/uptrace/bun/extra/bundebug"
	sqltrace "gopkg.in/DataDog/dd-trace-go.v1/contrib/database/sql"
)

func Open(config *service.Config) (*bun.DB, error) {
	var db *bun.DB
	dsn := config.DatabaseUri
	switch {
	case strings.HasPrefix(dsn, "postgres://") || strings.HasPrefix(dsn, "postgresql://") || strings.HasPrefix(dsn, "unix://"):
<<<<<<< HEAD
		var dbConn *sql.DB
		//if Datadog is configured, send sql traces there
		if config.DatadogAgentUrl != "" {
			sqltrace.Register("postgres", pgdriver.Driver{}, sqltrace.WithServiceName("lndhub.go"))
			dbConn = sqltrace.OpenDB(pgdriver.NewConnector(pgdriver.WithDSN(dsn)))
		} else {
			dbConn = sql.OpenDB(pgdriver.NewConnector(pgdriver.WithDSN(dsn)))
		}
=======
		dbConn := sql.OpenDB(
			pgdriver.NewConnector(
				pgdriver.WithDSN(dsn),
				pgdriver.WithTimeout(time.Duration(config.DatabaseTimeout)*time.Second)))
>>>>>>> b40d13fb
		db = bun.NewDB(dbConn, pgdialect.New())
		db.SetMaxOpenConns(config.DatabaseMaxConns)
		db.SetMaxIdleConns(config.DatabaseMaxIdleConns)
		db.SetConnMaxLifetime(time.Duration(config.DatabaseConnMaxLifetime) * time.Second)
	default:
		return nil, fmt.Errorf("Invalid database connection string %s, only (postgres|postgresql|unix):// is supported", dsn)
	}

	db.AddQueryHook(bundebug.NewQueryHook(
		// disable the hook
		bundebug.WithEnabled(false),
		// BUNDEBUG=1 logs failed queries
		// BUNDEBUG=2 logs all queries
		bundebug.FromEnv("BUNDEBUG"),
	))

	return db, nil
}<|MERGE_RESOLUTION|>--- conflicted
+++ resolved
@@ -19,21 +19,15 @@
 	dsn := config.DatabaseUri
 	switch {
 	case strings.HasPrefix(dsn, "postgres://") || strings.HasPrefix(dsn, "postgresql://") || strings.HasPrefix(dsn, "unix://"):
-<<<<<<< HEAD
 		var dbConn *sql.DB
+		connector := pgdriver.NewConnector(pgdriver.WithDSN(dsn), pgdriver.WithTimeout(time.Duration(config.DatabaseTimeout)*time.Second))
 		//if Datadog is configured, send sql traces there
 		if config.DatadogAgentUrl != "" {
 			sqltrace.Register("postgres", pgdriver.Driver{}, sqltrace.WithServiceName("lndhub.go"))
-			dbConn = sqltrace.OpenDB(pgdriver.NewConnector(pgdriver.WithDSN(dsn)))
+			dbConn = sqltrace.OpenDB(connector)
 		} else {
-			dbConn = sql.OpenDB(pgdriver.NewConnector(pgdriver.WithDSN(dsn)))
+			dbConn = sql.OpenDB(connector)
 		}
-=======
-		dbConn := sql.OpenDB(
-			pgdriver.NewConnector(
-				pgdriver.WithDSN(dsn),
-				pgdriver.WithTimeout(time.Duration(config.DatabaseTimeout)*time.Second)))
->>>>>>> b40d13fb
 		db = bun.NewDB(dbConn, pgdialect.New())
 		db.SetMaxOpenConns(config.DatabaseMaxConns)
 		db.SetMaxIdleConns(config.DatabaseMaxIdleConns)
