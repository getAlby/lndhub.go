--- conflicted
+++ resolved
@@ -57,7 +57,6 @@
 		LNDAddress:              mockLNDAddress,
 		LNDMacaroonHex:          mockLNDMacaroonHex,
 	}
-<<<<<<< HEAD
 
 	rabbitmqUri, ok := os.LookupEnv("RABBITMQ_URI")
 	if ok {
@@ -65,10 +64,7 @@
 		c.RabbitMQInvoiceExchange = "test_lndhub_invoices"
 	}
 
-	dbConn, err := db.Open(c.DatabaseUri)
-=======
 	dbConn, err := db.Open(c)
->>>>>>> e14c0af5
 	if err != nil {
 		return nil, fmt.Errorf("failed to connect to database: %w", err)
 	}
