--- conflicted
+++ resolved
@@ -11,60 +11,22 @@
 )
 
 type Config struct {
-<<<<<<< HEAD
-	DatabaseUri            string  `envconfig:"DATABASE_URI" required:"true"`
-	SentryDSN              string  `envconfig:"SENTRY_DSN"`
-	SentryTracesSampleRate float64 `envconfig:"SENTRY_TRACES_SAMPLE_RATE"`
-	LogFilePath            string  `envconfig:"LOG_FILE_PATH"`
-	JWTSecret              []byte  `envconfig:"JWT_SECRET" required:"true"`
-	AdminToken             string  `envconfig:"ADMIN_TOKEN"`
-	JWTRefreshTokenExpiry  int     `envconfig:"JWT_REFRESH_EXPIRY" default:"604800"` // in seconds, default 7 days
-	JWTAccessTokenExpiry   int     `envconfig:"JWT_ACCESS_EXPIRY" default:"172800"`  // in seconds, default 2 days
-	LNClientType           string  `envconfig:"LN_CLIENT_TYPE" default:"lnd"`        //lnd, eclair?
-	LNDAddress             string  `envconfig:"LND_ADDRESS" required:"true"`
-	LNDMacaroonFile        string  `envconfig:"LND_MACAROON_FILE"`
-	LNDCertFile            string  `envconfig:"LND_CERT_FILE"`
-	LNDMacaroonHex         string  `envconfig:"LND_MACAROON_HEX"`
-	LNDCertHex             string  `envconfig:"LND_CERT_HEX"`
-	EclairHost             string  `envconfig:"ECLAIR_HOST"`
-	EclairPassword         string  `envconfig:"ECLAIR_PASSWORD"`
-	CustomName             string  `envconfig:"CUSTOM_NAME"`
-	Host                   string  `envconfig:"HOST" default:"localhost:3000"`
-	Port                   int     `envconfig:"PORT" default:"3000"`
-	EnableGRPC             bool    `envconfig:"ENABLE_GRPC" default:"false"`
-	GRPCPort               int     `envconfig:"GRPC_PORT" default:"10009"`
-	DefaultRateLimit       int     `envconfig:"DEFAULT_RATE_LIMIT" default:"10"`
-	StrictRateLimit        int     `envconfig:"STRICT_RATE_LIMIT" default:"10"`
-	BurstRateLimit         int     `envconfig:"BURST_RATE_LIMIT" default:"1"`
-	EnablePrometheus       bool    `envconfig:"ENABLE_PROMETHEUS" default:"false"`
-	PrometheusPort         int     `envconfig:"PROMETHEUS_PORT" default:"9092"`
-	WebhookUrl             string  `envconfig:"WEBHOOK_URL"`
-	FeeReserve             bool    `envconfig:"FEE_RESERVE" default:"false"`
-	AllowAccountCreation   bool    `envconfig:"ALLOW_ACCOUNT_CREATION" default:"true"`
-	MinPasswordEntropy     int     `envconfig:"MIN_PASSWORD_ENTROPY" default:"0"`
-	MaxReceiveAmount       int64   `envconfig:"MAX_RECEIVE_AMOUNT" default:"0"`
-	MaxSendAmount          int64   `envconfig:"MAX_SEND_AMOUNT" default:"0"`
-	MaxAccountBalance      int64   `envconfig:"MAX_ACCOUNT_BALANCE" default:"0"`
-	Branding               BrandingConfig
-=======
 	DatabaseUri                      string  `envconfig:"DATABASE_URI" required:"true"`
-	DatabaseMaxConns                 int     `envconfig:"DATABASE_MAX_CONNS" default:"10"`
-	DatabaseMaxIdleConns             int     `envconfig:"DATABASE_MAX_IDLE_CONNS" default:"5"`
-	DatabaseConnMaxLifetime          int     `envconfig:"DATABASE_CONN_MAX_LIFETIME" default:"1800"` // 30 minutes
-	DatabaseTimeout                  int     `envconfig:"DATABASE_TIMEOUT" default:"60"`             // 60 seconds
 	SentryDSN                        string  `envconfig:"SENTRY_DSN"`
-	DatadogAgentUrl                  string  `envconfig:"DATADOG_AGENT_URL"`
 	SentryTracesSampleRate           float64 `envconfig:"SENTRY_TRACES_SAMPLE_RATE"`
 	LogFilePath                      string  `envconfig:"LOG_FILE_PATH"`
 	JWTSecret                        []byte  `envconfig:"JWT_SECRET" required:"true"`
 	AdminToken                       string  `envconfig:"ADMIN_TOKEN"`
 	JWTRefreshTokenExpiry            int     `envconfig:"JWT_REFRESH_EXPIRY" default:"604800"` // in seconds, default 7 days
 	JWTAccessTokenExpiry             int     `envconfig:"JWT_ACCESS_EXPIRY" default:"172800"`  // in seconds, default 2 days
+	LNClientType                     string  `envconfig:"LN_CLIENT_TYPE" default:"lnd"`        //lnd, eclair?
 	LNDAddress                       string  `envconfig:"LND_ADDRESS" required:"true"`
 	LNDMacaroonFile                  string  `envconfig:"LND_MACAROON_FILE"`
 	LNDCertFile                      string  `envconfig:"LND_CERT_FILE"`
 	LNDMacaroonHex                   string  `envconfig:"LND_MACAROON_HEX"`
 	LNDCertHex                       string  `envconfig:"LND_CERT_HEX"`
+	EclairHost                       string  `envconfig:"ECLAIR_HOST"`
+	EclairPassword                   string  `envconfig:"ECLAIR_PASSWORD"`
 	CustomName                       string  `envconfig:"CUSTOM_NAME"`
 	Host                             string  `envconfig:"HOST" default:"localhost:3000"`
 	Port                             int     `envconfig:"PORT" default:"3000"`
@@ -82,13 +44,17 @@
 	MaxReceiveAmount                 int64   `envconfig:"MAX_RECEIVE_AMOUNT" default:"0"`
 	MaxSendAmount                    int64   `envconfig:"MAX_SEND_AMOUNT" default:"0"`
 	MaxAccountBalance                int64   `envconfig:"MAX_ACCOUNT_BALANCE" default:"0"`
-	RabbitMQUri                      string  `envconfig:"RABBITMQ_URI"`
-	RabbitMQLndhubInvoiceExchange    string  `envconfig:"RABBITMQ_INVOICE_EXCHANGE" default:"lndhub_invoice"`
-	RabbitMQLndInvoiceExchange       string  `envconfig:"RABBITMQ_LND_INVOICE_EXCHANGE" default:"lnd_invoice"`
-	RabbitMQInvoiceConsumerQueueName string  `envconfig:"RABBITMQ_INVOICE_CONSUMER_QUEUE_NAME" default:"lnd_invoice_consumer"`
-	SubscriptionConsumerType         string  `envconfig:"SUBSCRIPTION_CONSUMER_TYPE" default:"grpc"`
 	Branding                         BrandingConfig
->>>>>>> 099f63a6
+	DatabaseMaxConns                 int    `envconfig:"DATABASE_MAX_CONNS" default:"10"`
+	DatabaseMaxIdleConns             int    `envconfig:"DATABASE_MAX_IDLE_CONNS" default:"5"`
+	DatabaseConnMaxLifetime          int    `envconfig:"DATABASE_CONN_MAX_LIFETIME" default:"1800"` // 30 minutes
+	DatabaseTimeout                  int    `envconfig:"DATABASE_TIMEOUT" default:"60"`             // 60 seconds
+	DatadogAgentUrl                  string `envconfig:"DATADOG_AGENT_URL"`
+	RabbitMQUri                      string `envconfig:"RABBITMQ_URI"`
+	RabbitMQLndhubInvoiceExchange    string `envconfig:"RABBITMQ_INVOICE_EXCHANGE" default:"lndhub_invoice"`
+	RabbitMQLndInvoiceExchange       string `envconfig:"RABBITMQ_LND_INVOICE_EXCHANGE" default:"lnd_invoice"`
+	RabbitMQInvoiceConsumerQueueName string `envconfig:"RABBITMQ_INVOICE_CONSUMER_QUEUE_NAME" default:"lnd_invoice_consumer"`
+	SubscriptionConsumerType         string `envconfig:"SUBSCRIPTION_CONSUMER_TYPE" default:"grpc"`
 }
 
 type BrandingConfig struct {
